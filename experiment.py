--- conflicted
+++ resolved
@@ -1,213 +1,190 @@
-import time
-import pycozmo
-import numpy as np
-
-from track_object import TrackObject
-from ml_object_detection import MLObjectDetector
-
-
-class Robot():
-    """Class to control Anki Cozmo Robot"""
-
-    def __init__(self, cli):
-        self.cli = cli
-
-        # Need for object detection
-        self.object_detector = MLObjectDetector("yolo-coco")
-        self.object_detector_counter = 0
-        self.latest_im = None
-        self.current_step = False
-        self.previous_step = False
-        self.object_detected = False
-
-        self.cliff_detected = False
-        self.speed = 30
-        self.accel = 15
-        self.decel = 15
-
-        cli.set_lift_height(10.0)
-        cli.set_head_angle(0.0)
-        time.sleep(1)
-
-        # Enable camera.
-        cli.enable_camera(color=True)
-        time.sleep(1)
-
-        # Run with 14 FPS. This is the frame rate of the robot camera.
-        timer = pycozmo.util.FPSTimer(14)
-        cli.add_handler(pycozmo.event.EvtCliffDetectedChange, self.on_cliff_detected)
-        cli.add_handler(pycozmo.event.EvtNewRawCameraImage, self.on_camera_image)
-
-    def on_gesture_left(self):
-        """
-        Backup a little, turn left.
-        """
-        # Speed has units of mmps.
-        self.cli.drive_wheels(lwheel_speed=-self.speed, rwheel_speed=-self.speed, duration=0.5)
-        self.cli.drive_wheels(lwheel_speed=-self.speed, rwheel_speed=self.speed, duration=2.5)
-
-    def on_gesture_right(self):
-        """
-        Backup a little, turn right.
-        """
-        # Speed has units of mmps.
-        self.cli.drive_wheels(lwheel_speed=-self.speed, rwheel_speed=-self.speed, duration=0.5)
-        self.cli.drive_wheels(lwheel_speed=self.speed, rwheel_speed=-self.speed, duration=2.5)
-
-    def on_gesture_in(self):
-        """
-        Follow a path around to the right.
-        """
-        coords = np.array([
-            [0, 0],
-            [300, 0],
-            [300, 300],
-            [0, 300],
-        ])
-
-        for coord_index in range(len(coords) - 1):
-            from_x, from_y = coords[coord_index]
-            to_x, to_y = coords[coord_index + 1]
-            pkt = pycozmo.protocol_encoder.AppendPathSegLine(
-                from_x=from_x, from_y=from_y,
-                to_x=to_x, to_y=to_y,
-                speed_mmps=self.speed, accel_mmps2=self.accel, decel_mmps2=self.decel)
-            self.cli.conn.send(pkt)
-        time.sleep(30)
-
-        # Turn right.
-        self.cli.drive_wheels(lwheel_speed=self.speed, rwheel_speed=-self.speed, duration=2.5)
-
-    def on_gesture_out(self):
-        """
-        Follow a path around to the left.
-        """
-
-        coords = np.array([
-            [0, 0],
-            [-300, 0],
-            [-300, 300],
-            [0, 300],
-        ])
-
-        for coord_index in range(len(coords) - 1):
-            from_x, from_y = coords[coord_index]
-            to_x, to_y = coords[coord_index + 1]
-            pkt = pycozmo.protocol_encoder.AppendPathSegLine(
-                from_x=from_x, from_y=from_y,
-                to_x=to_x, to_y=to_y,
-                speed_mmps=self.speed, accel_mmps2=self.accel, decel_mmps2=self.decel)
-            self.cli.conn.send(pkt)
-        time.sleep(30)
-
-        # Turn left.
-        self.cli.drive_wheels(lwheel_speed=-self.speed, rwheel_speed=self.speed, duration=2.5)
-
-    def default_behavior(self):
-        self.cli.drive_wheels(lwheel_speed=self.speed, rwheel_speed=self.speed, duration=1.0)
-
-    def on_cliff_detected(self, cli, state: bool):
-        if state:
-            self.cli.stop_all_motors()
-            self.cliff_detected = True
-
-    def on_camera_image(self, cli, new_im):
-        """ Handle new images, coming from the robot. """
-        self.latest_im = new_im
-        self.object_detector_counter += 1
-        if self.object_detector_counter % 14 == 0 and (not self.object_detected and not self.cliff_detected):
-            self.previous_step = self.current_step
-            distance = self.object_detector.detect_object(self.latest_im)
-
-            if distance != -1:
-                self.current_step = True
-            else:
-                self.current_step = False
-
-            #Stop robot if detected last time step and not detected this time 
-            if self.previous_step == True and self.current_step == False:
-                print(self.previous_step, self.current_step)
-                self.cli.stop_all_motors()
-                self.object_detected = True
-                self.latest_im.show()
-                self.current_step = False
-                self.previous_step = False
-
-
-def main():
-    with pycozmo.connect() as cli:
-        robot = Robot(cli)
-        gesture_recognizer = TrackObject()
-
-        cliff_counter = 0
-
-        # Loop until program terminates.
-        while True:
-            if cliff_counter > 6:
-                break
-<<<<<<< HEAD
-            gesture = None
-            obstacle_detected = False # detect_obstacle()
-=======
->>>>>>> d9625610
-
-            # Request gesture to navigate various obstacles.
-            if robot.cliff_detected or robot.object_detected:  
-                # On cliff detected, loop over frames until a gesture is detected.
-<<<<<<< HEAD
-                robot.cliff_detected = False
-                cliff_counter += 1
-                while gesture not in ['terminate', 'left', 'right']:
-                    gesture = object_tracker.detect_gesture()
-                    
-            # Request gesture to navigate obstacle.
-            elif obstacle_detected:
-                while gesture not in ['terminate', 'in', 'out']:
-                    gesture = object_tracker.detect_gesture()
-
-            # Call robot stuff based on gesture.
-            if gesture == 'terminate':
-                object_tracker.teardown()
-                break
-            elif gesture == 'left':
-                robot.on_gesture_left()
-            elif gesture == 'right':
-                robot.on_gesture_right()
-            elif gesture == 'in':
-                robot.on_gesture_in()
-            elif gesture == 'out':
-                robot.on_gesture_out()
-            # Perform default behavior.
-            else:
-                # No cliff or obstacle detected.
-=======
-                gesture = gesture_recognizer.detect_gesture()
-                print(gesture)
-                cliff_counter += 1
-
-                # Robot does some action based on gesture.
-                if gesture == 'left':
-                    robot.on_gesture_left()
-                elif gesture == 'right':
-                    robot.on_gesture_right()
-                elif gesture == 'in':
-                    robot.on_gesture_in()
-                elif gesture == 'out':
-                    robot.on_gesture_out()
-                else:
-                    gesture_recognizer.teardown()
-                    break
-
-                #Reset robot stopping criteria
-                robot.cliff_detected = False
-                robot.object_detected = False
-            # Perform default behavior.
-            else:
-                print("Default Behavior! Default Behavior!")
->>>>>>> d9625610
-                robot.default_behavior()
-        print("Mission complete!")
-
-
-if __name__ == "__main__":
-    main()
+import time
+import pycozmo
+import numpy as np
+
+from track_object import TrackObject
+from ml_object_detection import MLObjectDetector
+
+
+class Robot():
+    """Class to control Anki Cozmo Robot"""
+
+    def __init__(self, cli):
+        self.cli = cli
+
+        # Need for object detection
+        self.object_detector = MLObjectDetector("yolo-coco")
+        self.object_detector_counter = 0
+        self.latest_im = None
+        self.current_step = False
+        self.previous_step = False
+        self.object_detected = False
+
+        self.cliff_detected = False
+        self.speed = 30
+        self.accel = 15
+        self.decel = 15
+
+        cli.set_lift_height(10.0)
+        cli.set_head_angle(0.0)
+        time.sleep(1)
+
+        # Enable camera.
+        cli.enable_camera(color=True)
+        time.sleep(1)
+
+        # Run with 14 FPS. This is the frame rate of the robot camera.
+        timer = pycozmo.util.FPSTimer(14)
+        cli.add_handler(pycozmo.event.EvtCliffDetectedChange, self.on_cliff_detected)
+        cli.add_handler(pycozmo.event.EvtNewRawCameraImage, self.on_camera_image)
+
+    def on_gesture_left(self):
+        """
+        Backup a little, turn left.
+        """
+        # Speed has units of mmps.
+        self.cli.drive_wheels(lwheel_speed=-self.speed, rwheel_speed=-self.speed, duration=0.5)
+        self.cli.drive_wheels(lwheel_speed=-self.speed, rwheel_speed=self.speed, duration=2.5)
+
+    def on_gesture_right(self):
+        """
+        Backup a little, turn right.
+        """
+        # Speed has units of mmps.
+        self.cli.drive_wheels(lwheel_speed=-self.speed, rwheel_speed=-self.speed, duration=0.5)
+        self.cli.drive_wheels(lwheel_speed=self.speed, rwheel_speed=-self.speed, duration=2.5)
+
+    def on_gesture_in(self):
+        """
+        Follow a path around to the right.
+        """
+        coords = np.array([
+            [0, 0],
+            [300, 0],
+            [300, 300],
+            [0, 300],
+        ])
+
+        for coord_index in range(len(coords) - 1):
+            from_x, from_y = coords[coord_index]
+            to_x, to_y = coords[coord_index + 1]
+            pkt = pycozmo.protocol_encoder.AppendPathSegLine(
+                from_x=from_x, from_y=from_y,
+                to_x=to_x, to_y=to_y,
+                speed_mmps=self.speed, accel_mmps2=self.accel, decel_mmps2=self.decel)
+            self.cli.conn.send(pkt)
+
+        pkt = pycozmo.protocol_encoder.ExecutePath()
+        self.cli.conn.send(pkt)
+        time.sleep(30)
+
+        # Turn right.
+        self.cli.drive_wheels(lwheel_speed=self.speed, rwheel_speed=-self.speed, duration=2.5)
+
+    def on_gesture_out(self):
+        """
+        Follow a path around to the left.
+        """
+
+        coords = np.array([
+            [0, 0],
+            [-300, 0],
+            [-300, 300],
+            [0, 300],
+        ])
+
+        for coord_index in range(len(coords) - 1):
+            from_x, from_y = coords[coord_index]
+            to_x, to_y = coords[coord_index + 1]
+            pkt = pycozmo.protocol_encoder.AppendPathSegLine(
+                from_x=from_x, from_y=from_y,
+                to_x=to_x, to_y=to_y,
+                speed_mmps=self.speed, accel_mmps2=self.accel, decel_mmps2=self.decel)
+            self.cli.conn.send(pkt)
+
+        pkt = pycozmo.protocol_encoder.ExecutePath()
+        self.cli.conn.send(pkt)
+        time.sleep(30)
+        
+        # Turn left.
+        self.cli.drive_wheels(lwheel_speed=-self.speed, rwheel_speed=self.speed, duration=2.5)
+
+    def default_behavior(self):
+        self.cli.drive_wheels(lwheel_speed=self.speed, rwheel_speed=self.speed, duration=1.0)
+
+    def on_cliff_detected(self, cli, state: bool):
+        if state:
+            self.cli.stop_all_motors()
+            self.cliff_detected = True
+
+    def on_camera_image(self, cli, new_im):
+        """ Handle new images, coming from the robot. """
+        self.latest_im = new_im
+        self.object_detector_counter += 1
+        if self.object_detector_counter % 14 == 0 and not (self.object_detected or self.cliff_detected):
+            self.previous_step = self.current_step
+            distance = self.object_detector.detect_object(self.latest_im)
+
+            if distance != -1:
+                self.current_step = True
+            else:
+                self.current_step = False
+
+            #Stop robot if detected last time step and not detected this time 
+            if self.previous_step == True and self.current_step == False:
+                print(self.previous_step, self.current_step)
+                self.cli.stop_all_motors()
+                self.latest_im.show()
+                self.current_step = False
+                self.previous_step = False
+                self.object_detected = True
+
+
+def main():
+    with pycozmo.connect() as cli:
+        robot = Robot(cli)
+        gesture_detector = TrackObject()
+
+        # Loop until program terminates.
+        cliff_counter = 0
+        while True:
+            if cliff_counter > 6:
+                break
+
+            gesture = None
+
+            # Request gesture to navigate cliff.
+            if robot.cliff_detected:
+                robot.cliff_detected = False
+                cliff_counter += 1
+                while gesture not in ['terminate', 'left', 'right']:
+                    gesture = gesture_detector.detect_gesture()
+                    
+            # Request gesture to navigate obstacle.
+            elif robot.object_detected:
+                robot.object_detected = False
+                while gesture not in ['terminate', 'left', 'right', 'in', 'out']:
+                    gesture = gesture_detector.detect_gesture()
+
+            # Perform robot action based on gesture.
+            if gesture == 'terminate':
+                gesture_detector.teardown()
+                break
+            elif gesture == 'left':
+                robot.on_gesture_left()
+            elif gesture == 'right':
+                robot.on_gesture_right()
+            elif gesture == 'in':
+                robot.on_gesture_in()
+            elif gesture == 'out':
+                robot.on_gesture_out()
+            # Perform default behavior.
+            else:
+                # No cliff or obstacle detected.
+                robot.default_behavior()
+        
+        print("Mission complete!")
+
+
+if __name__ == "__main__":
+    main()